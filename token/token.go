package token

import (
	"context"
	"strings"

<<<<<<< HEAD
	"github.com/GoogleCloudPlatform/docker-credential-gcr/config"
	"github.com/GoogleCloudPlatform/docker-credential-gcr/credhelper"
	"github.com/GoogleCloudPlatform/docker-credential-gcr/store"

	"golang.org/x/xerrors"

=======
>>>>>>> e996e011
	"log"

	"github.com/docker/docker/api/types"
)

const (
	ecrURL = "amazonaws.com"
	gcrURL = "grc.io"
)

type Registry interface {
	GetCredential(ctx context.Context) (string, string, error)
}

func GetToken(ctx context.Context, auth types.AuthConfig) types.AuthConfig {
	if auth.Username != "" || auth.Password != "" {
		return auth
	}

	var registry Registry
	switch {
	case strings.HasSuffix(auth.ServerAddress, ecrURL):
		registry = NewECR()
	case strings.HasSuffix(auth.ServerAddress, gcrURL):
<<<<<<< HEAD
		username, password, err = GetGCRAuthorizationToken(ctx, auth)
	}
	if err != nil {
		log.Printf("failed to get token: %s", err)
	}

	auth.Username = username
	auth.Password = password
	return auth
}

func GetECRAuthorizationToken(ctx context.Context) (username, password string, err error) {
	sess := session.Must(session.NewSessionWithOptions(session.Options{
		SharedConfigState: session.SharedConfigEnable,
	}))
	svc := ecr.New(sess)
	input := &ecr.GetAuthorizationTokenInput{}
=======
		registry = NewECR()
	}
>>>>>>> e996e011

	var err error
	auth.Username, auth.Password, err = registry.GetCredential(ctx)
	if err != nil {
		log.Printf("failed to get token: %s", err)
	}

<<<<<<< HEAD
func GetGCRAuthorizationToken(ctx context.Context, auth types.AuthConfig) (string, string, error) {
	store, err := store.DefaultGCRCredStore()
	if err != nil {
		return "", "", err
	}
	userCfg, err := config.LoadUserConfig()
	if err != nil {
		return "", "", err
	}
	helper := credhelper.NewGCRCredentialHelper(store, userCfg)
	return helper.Get(auth.ServerAddress)
=======
	return auth
>>>>>>> e996e011
}<|MERGE_RESOLUTION|>--- conflicted
+++ resolved
@@ -4,15 +4,6 @@
 	"context"
 	"strings"
 
-<<<<<<< HEAD
-	"github.com/GoogleCloudPlatform/docker-credential-gcr/config"
-	"github.com/GoogleCloudPlatform/docker-credential-gcr/credhelper"
-	"github.com/GoogleCloudPlatform/docker-credential-gcr/store"
-
-	"golang.org/x/xerrors"
-
-=======
->>>>>>> e996e011
 	"log"
 
 	"github.com/docker/docker/api/types"
@@ -31,54 +22,17 @@
 	if auth.Username != "" || auth.Password != "" {
 		return auth
 	}
-
 	var registry Registry
 	switch {
 	case strings.HasSuffix(auth.ServerAddress, ecrURL):
 		registry = NewECR()
 	case strings.HasSuffix(auth.ServerAddress, gcrURL):
-<<<<<<< HEAD
-		username, password, err = GetGCRAuthorizationToken(ctx, auth)
-	}
-	if err != nil {
-		log.Printf("failed to get token: %s", err)
-	}
-
-	auth.Username = username
-	auth.Password = password
-	return auth
-}
-
-func GetECRAuthorizationToken(ctx context.Context) (username, password string, err error) {
-	sess := session.Must(session.NewSessionWithOptions(session.Options{
-		SharedConfigState: session.SharedConfigEnable,
-	}))
-	svc := ecr.New(sess)
-	input := &ecr.GetAuthorizationTokenInput{}
-=======
 		registry = NewECR()
 	}
->>>>>>> e996e011
-
 	var err error
 	auth.Username, auth.Password, err = registry.GetCredential(ctx)
 	if err != nil {
 		log.Printf("failed to get token: %s", err)
 	}
-
-<<<<<<< HEAD
-func GetGCRAuthorizationToken(ctx context.Context, auth types.AuthConfig) (string, string, error) {
-	store, err := store.DefaultGCRCredStore()
-	if err != nil {
-		return "", "", err
-	}
-	userCfg, err := config.LoadUserConfig()
-	if err != nil {
-		return "", "", err
-	}
-	helper := credhelper.NewGCRCredentialHelper(store, userCfg)
-	return helper.Get(auth.ServerAddress)
-=======
 	return auth
->>>>>>> e996e011
 }